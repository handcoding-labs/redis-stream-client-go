# Redis Stream Client Go - Codebase Overview

This document summarizes the structure and main concepts of the `redis-stream-client-go` repository.

## Overview

`redis-stream-client-go` provides a recoverable Redis Stream client built on top of [go-redis](https://github.com/redis/go-redis) and [redsync](https://github.com/go-redsync/redsync). The library handles consumer failures by notifying other clients and enabling them to claim work left behind by stalled or crashed consumers.

The client works alongside a **load balancer stream (LBS)** that distributes data stream names to consumers. Clients receive notifications about new streams, stream expiry, and disown events, ensuring work is rebalanced when failures occur.

## Code Layout

- **`impl/`** – Implementation of the recoverable client.
- **`impl/broker.go`** – NotificationBroker for unified output channel management.
- **`notifs/`** – Notification types for LBS and keyspace events.
- **`types/`** – Constants and public interfaces.
- **`test/`** – Integration tests using Testcontainers and Redis.
- **`imgs/`** – Diagrams referenced in the README.

Key files to explore:

1. **`types/types.go`** – Defines the `RedisStreamClient` interface with methods `Init`, `Claim`, `Done`, and `ID`.
2. **`impl/relredis.go`** – Implements the interface through `RecoverableRedisStreamClient`, managing connections, locks, and notifications.
3. **`impl/broker.go`** – Implements `NotificationBroker` for safe, synchronized notification delivery to the output channel.
4. **`impl/init.go`** – Handles keyspace notification subscriptions and the LBS reading loop.
5. **`notifs/relredisnotif.go`** – Defines notification structures such as `StreamAdded`, `StreamDisowned`, and `StreamExpired`, and the `LBSInputMessage` structure.
6. **`notifs/lbsmsg.go`** – Contains `LBSInfo` structure and helper functions for managing LBS message metadata.
7. **`test/client_test.go`** – Contains extensive integration tests demonstrating expected behaviors.

## Architecture

<<<<<<< HEAD
=======
### Threading Model

The library uses a multi-goroutine architecture:

```
Per Client Instance:
├── 1 × LBS Reader         - Blocking read on Load Balancer Stream
├── 1 × Keyspace Listener  - Redis pub/sub for key expirations
├── 1 × Notification Broker - Serializes notifications to output
└── N × Key Extenders      - One per active stream (lock heartbeats)

Total: 3 + N goroutines (where N = number of active streams)
```

**Goroutine lifecycle:**
- LBS Reader and Keyspace Listener live for the client's lifetime
- Key Extenders spawn when a stream is assigned, exit on `DoneStream()` or lock failure
- All goroutines clean up on `Done()` or context cancellation

>>>>>>> f4e2bddf
### NotificationBroker

The `NotificationBroker` is a key internal component that provides safe, synchronized access to the output notification channel. Multiple goroutines need to send notifications:

- **`startExtendingKey`**: Key extenders running one per stream
- **`listenToKsp`**: Listens to Redis for pub/sub keyspace notifications
- **`readLBSStream`**: Perpetually reads from the Load Balancer Stream

The broker pattern ensures:
- Thread-safe writes to the output channel
- No panics on send to closed channels
- Graceful shutdown with notification draining
- Unified error handling across all notification sources

```
┌─────────────────────┐     ┌─────────────────────┐
│  startExtendingKey  │────▶│                     │
└─────────────────────┘     │                     │
                            │  NotificationBroker │────▶ outputChan ────▶ Consumer
┌─────────────────────┐     │                     │
│     listenToKsp     │────▶│                     │
└─────────────────────┘     │                     │
                            │                     │
┌─────────────────────┐     │                     │
│   readLBSStream     │────▶│                     │
└─────────────────────┘     └─────────────────────┘
```
<<<<<<< HEAD
=======

### Backpressure Handling

When consumer processing is slower than message arrival:

1. Output channel buffer fills (500 notifications)
2. NotificationBroker blocks on send
3. Upstream goroutines block waiting for broker
4. Messages accumulate in Redis pending entries list

**Mitigation:** Process notifications concurrently using worker pools.

### Memory Model

| Component | Memory | Scales With |
|-----------|--------|-------------|
| Base channels | ~250 KB | Fixed per client |
| Per-stream overhead | ~2.5 KB | Active stream count |
| Goroutine stacks | ~2 KB each | 3 + active streams |

**Example:** 100 active streams ≈ 500 KB total memory
>>>>>>> f4e2bddf

## Usage Basics

1. Create the client with your `redis.UniversalClient` and service name.
2. Call `Init(ctx)` to start listening for new streams and keyspace events. The returned channel provides unified notifications.
3. Add messages to the LBS using `LBSInputMessage` structure with `DataStreamName` and optional `Info` metadata.
4. Process notifications from the output channel, handling `StreamAdded`, `StreamExpired`, and `StreamDisowned` events.
5. Use `Claim(ctx, payload)` when receiving a stream expiration notification to take over work from stalled consumers.
6. Call `Done()` on shutdown to release locks and clean up.

## Message Structure

The library uses a standardized message format for LBS communication:

- **`LBSInputMessage`** – Structure for adding messages to LBS with `DataStreamName` and `Info` fields
- **`LBSInfo`** – Internal structure containing `DataStreamName` and `IDInLBS` for stream identification
- **`RecoverableRedisNotification`** – Notification structure with `Type`, `Payload` (LBSInfo), and `AdditionalInfo` (from original Info field)

## Internal Components

### NotificationBroker Methods

- **`Send(ctx, notification)`** – Thread-safe send to output channel; returns error if broker is closed or context cancelled
- **`Close()`** – Initiates graceful shutdown, stops accepting new sends
- **`Wait()`** – Blocks until all queued notifications are drained

### Shutdown Sequence

```go
broker.Close()          // 1. Stop accepting new sends
broker.Wait()           // 2. Block until notifications drain
close(outputChannel)    // 3. Safe to close - no more writers
```

## Next Steps for Learning

- **Redis Streams & Consumer Groups** – Review commands like `XREADGROUP`, `XPENDING`, and `XCLAIM` to understand the underlying mechanisms.
- **Distributed Locks with Redsync** – Look at `startExtendingKey` to see how the client maintains ownership via a distributed mutex.
- **NotificationBroker Pattern** – Study `impl/broker.go` to understand how concurrent notification sources are synchronized.
- **Run the Tests** – The tests under `test/` showcase how consumers coordinate and recover from failures.
- **Environment Integration** – Set up environment variables such as `POD_NAME` or `POD_IP` to ensure unique consumer IDs.
- **Read the Diagrams** – The diagrams in `imgs/` illustrate normal operation and recovery scenarios.<|MERGE_RESOLUTION|>--- conflicted
+++ resolved
@@ -29,8 +29,6 @@
 
 ## Architecture
 
-<<<<<<< HEAD
-=======
 ### Threading Model
 
 The library uses a multi-goroutine architecture:
@@ -50,7 +48,6 @@
 - Key Extenders spawn when a stream is assigned, exit on `DoneStream()` or lock failure
 - All goroutines clean up on `Done()` or context cancellation
 
->>>>>>> f4e2bddf
 ### NotificationBroker
 
 The `NotificationBroker` is a key internal component that provides safe, synchronized access to the output notification channel. Multiple goroutines need to send notifications:
@@ -78,8 +75,6 @@
 │   readLBSStream     │────▶│                     │
 └─────────────────────┘     └─────────────────────┘
 ```
-<<<<<<< HEAD
-=======
 
 ### Backpressure Handling
 
@@ -101,7 +96,6 @@
 | Goroutine stacks | ~2 KB each | 3 + active streams |
 
 **Example:** 100 active streams ≈ 500 KB total memory
->>>>>>> f4e2bddf
 
 ## Usage Basics
 
