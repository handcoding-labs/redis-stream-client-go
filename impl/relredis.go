--- conflicted
+++ resolved
@@ -58,15 +58,12 @@
 	lbsIdleTime time.Duration
 	// lbsRecoveryCount is the number of times a message is recovered
 	lbsRecoveryCount int
-<<<<<<< HEAD
 	// kspChanSize is the size of kspChan corresponding to redis pub sub channel size
 	kspChanSize int
 	// kspChanTimeout is the duration after which a pub sub message from redis is dropped
 	kspChanTimeout time.Duration
-=======
 	// logger for plain json logging
 	logger *slog.Logger
->>>>>>> 8f394754
 }
 
 // NewRedisStreamClient creates a new RedisStreamClient
@@ -109,12 +106,9 @@
 		rs:               rs,
 		lbsIdleTime:      configs.DefaultLBSIdleTime,
 		lbsRecoveryCount: configs.DefaultLBSRecoveryCount,
-<<<<<<< HEAD
 		kspChanSize:      configs.DefaultKspChanSize,
 		kspChanTimeout:   configs.DefaultKspChanTimeout,
-=======
 		logger:           getGoogleCloudLogger(),
->>>>>>> 8f394754
 	}
 
 	for _, opt := range opts {
