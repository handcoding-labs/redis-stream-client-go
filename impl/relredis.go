package impl

import (
	"context"
	"errors"
	"fmt"
	"log"
	"os"
	"strings"
	"sync/atomic"
	"time"

	"github.com/go-redsync/redsync/v4"
	"github.com/go-redsync/redsync/v4/redis/goredis/v9"
	"github.com/redis/go-redis/v9"

	"github.com/handcoding-labs/redis-stream-client-go/configs"
	"github.com/handcoding-labs/redis-stream-client-go/notifs"
	"github.com/handcoding-labs/redis-stream-client-go/types"
)

// RecoverableRedisStreamClient is an implementation of the RedisStreamClient interface
type RecoverableRedisStreamClient struct {
	// underlying redis client used to interact with redis
	redisClient redis.UniversalClient
	// consumerID is the unique identifier for the consumer
	consumerID string
	// kspChan is the channel to read keyspace notifications
	kspChan <-chan *redis.Message
	// lbsCtxCancelFunc is used to control when to kill go routines spawned as part of lbs
	lbsCtxCancelFunc context.CancelFunc
	// hbInterval is the interval at which the client sends heartbeats
	hbInterval time.Duration
	// streamLocks is a map of stream name to LBSInfo for locking
	streamLocks map[string]*lbsInfo
	// serviceName is the name of the service
	serviceName string
	// redis pub sub subscription
	pubSub *redis.PubSub
	// outputChan is the channel exposed to clients on which we relay all messages
	outputChan chan notifs.RecoverableRedisNotification[any]
	// outputChanClosed tracks if the outputChan is still being read by client
	outputChanClosed atomic.Bool
	// rs is a shared redsync instance used for distributed locks
	rs *redsync.Redsync
	// lbsIdleTime is the time after which a message is considered idle
	lbsIdleTime time.Duration
	// lbsRecoveryCount is the number of times a message is recovered
	lbsRecoveryCount int
}

// NewRedisStreamClient creates a new RedisStreamClient
//
// This function creates a new RedisStreamClient with the given redis client and stream name
// Stream is the name of the stream to read from where actual data is transmitted
func NewRedisStreamClient(
	redisClient redis.UniversalClient,
	serviceName string,
	opts ...RecoverableRedisOption,
) types.RedisStreamClient {
	// obtain consumer name via kubernetes downward api
	podName := os.Getenv(configs.PodName)
	podIP := os.Getenv(configs.PodIP)

	if podName == "" && podIP == "" {
		panic("POD_NAME or POD_IP not set")
	}

	var consumerID string

	if len(podName) > 0 {
		consumerID = configs.RedisConsumerPrefix + podName
	} else {
		consumerID = configs.RedisConsumerPrefix + podIP
	}

	pool := goredis.NewPool(redisClient)
	rs := redsync.New(pool)

	r := &RecoverableRedisStreamClient{
		redisClient:      redisClient,
		consumerID:       consumerID,
		kspChan:          make(chan *redis.Message, 500),
		hbInterval:       configs.DefaultHBInterval,
		streamLocks:      make(map[string]*lbsInfo),
		serviceName:      serviceName,
		outputChan:       make(chan notifs.RecoverableRedisNotification[any], 500),
		outputChanClosed: atomic.Bool{},
		rs:               rs,
		lbsIdleTime:      configs.DefaultLBSIdleTime,
		lbsRecoveryCount: configs.DefaultLBSRecoveryCount,
	}

	for _, opt := range opts {
		if err := opt(r); err != nil {
			panic(fmt.Sprintf("invalid option: %v", err))
		}
	}

	return r
}

// ID returns the consumer name that uniquely identifies the consumer
func (r *RecoverableRedisStreamClient) ID() string {
	return r.consumerID
}

// Init initializes the RedisStreamClient
//
// This function initializes the RedisStreamClient by enabling keyspace notifications for expired events,
// subscribing to expired events, and starting a blocking read on the LBS stream
<<<<<<< HEAD
// Returns a channel to read messages from the LBS stream. The client should read from this channel and process the messages.
// Returns a channel to read keyspace notifications. The client should read from this channel and process the notifications.
func (r *RecoverableRedisStreamClient) Init(ctx context.Context) (<-chan notifs.RecoverableRedisNotification[any], error) {
	keyspaceErr := r.enableKeyspaceNotifsForExpiredEvents(ctx)
	if keyspaceErr != nil {
		return nil, keyspaceErr
	}

	expiredErr := r.subscribeToExpiredEvents(ctx)
	if expiredErr != nil {
		return nil, expiredErr
=======
// Returns a channel to read messages from the LBS stream. The client should read from this
// channel and process the messages.
// Returns a channel to read keyspace notifications. The client should read from this channel
// and process the notifications.
func (r *RecoverableRedisStreamClient) Init(
	ctx context.Context,
) (<-chan notifs.RecoverableRedisNotification[any], error) {
	if r.checkErr(ctx, r.enableKeyspaceNotifsForExpiredEvents).
		checkErr(ctx, r.subscribeToExpiredEvents) == nil {
		return nil, fmt.Errorf("error initializing the client")
>>>>>>> b16325ab
	}

	newCtx, cancelFunc := context.WithCancel(ctx)
	r.lbsCtxCancelFunc = cancelFunc

	// create group
	res := r.redisClient.XGroupCreateMkStream(ctx, r.lbsName(), r.lbsGroupName(), configs.StartFromNow)
	if res.Err() != nil && !strings.Contains(res.Err().Error(), "BUSYGROUP") {
		return nil, res.Err()
	}

	// recovery of unacked LBS messages
	r.recoverUnackedLBS(newCtx)

	// start blocking read on LBS stream
	go r.readLBSStream(newCtx)

	// listen to ksp chan
	go r.listenKsp(newCtx)

	return r.outputChan, nil
}

// Claim claims pending messages from a stream
func (r *RecoverableRedisStreamClient) Claim(ctx context.Context, mutexKey string) error {
	log.Println("claiming", r.consumerID, mutexKey, time.Now().Format(time.RFC3339))

	lbsInfo, err := createByMutexKey(mutexKey)
	if err != nil {
		return err
	}

	// Claim the stream
	res := r.redisClient.XClaim(ctx, &redis.XClaimArgs{
		Stream:   r.lbsName(),
		Group:    r.lbsGroupName(),
		Consumer: r.consumerID,
		MinIdle:  r.hbInterval, // one heartbeat interval must have elapsed
		Messages: []string{lbsInfo.IDInLBS},
	})

	if res.Err() != nil {
		log.Println("error claiming", res.Err())
		return res.Err()
	}

	claimed, err := res.Result()
	if err != nil {
		log.Println("error getting claimed", r.consumerID, mutexKey, err)
		return err
	}

	if len(claimed) == 0 {
		return fmt.Errorf("already claimed")
	}

	mutex := r.rs.NewMutex(lbsInfo.getMutexKey(),
		redsync.WithExpiry(r.hbInterval),
		redsync.WithFailFast(true),
		redsync.WithRetryDelay(10*time.Millisecond),
		redsync.WithSetNXOnExtend(),
		redsync.WithGenValueFunc(func() (string, error) {
			return r.consumerID, nil
		}))

	// lock once
	if err := mutex.Lock(); err != nil {
		return err
	}

	go func() {
		if err := r.startExtendingKey(ctx, mutex, lbsInfo.DataStreamName); err != nil {
			log.Printf("Error extending key: %v", err)
		}
	}()

	// seed the mutex
	lbsInfo.Mutex = mutex
	r.streamLocks[lbsInfo.DataStreamName] = lbsInfo

	return nil
}

// DoneStream marks end of processing for a particular stream
//
// This function is used to mark the end of processing for a particular stream
// It unlocks the stream and acknowledges the message and cleans up internal state
func (r *RecoverableRedisStreamClient) DoneStream(ctx context.Context, dataStreamName string) error {
	lbsInfo, ok := r.streamLocks[dataStreamName]
	if !ok {
		return fmt.Errorf("stream not found")
	}

	// delete volatile key from streamLocks
	if ok {
		delete(r.streamLocks, dataStreamName)
	}

	// unlock the stream
	_, err := lbsInfo.Mutex.Unlock()
	if err != nil && !errors.Is(errors.Unwrap(err), redsync.ErrLockAlreadyExpired) {
		return err
	}

	// Acknowledge the message
	res := r.redisClient.XAck(ctx, r.lbsName(), r.lbsGroupName(), lbsInfo.IDInLBS)
	if res.Err() != nil {
		return res.Err()
	}

	return nil
}

// Done marks the end of processing for a client
//
// Note that done is called when the client is shutting down and is not expected to be called again
// It cleans up all the streams handled by the client
// To cleanup a specific stream, use DoneStream
func (r *RecoverableRedisStreamClient) Done() error {
	ctx := context.Background()

	for streamName := range r.streamLocks {
		if err := r.DoneStream(ctx, streamName); err != nil {
			return err
		}
	}

	// release resources
	if err := r.cleanup(); err != nil {
		return err
	}

	return nil
}

func (r *RecoverableRedisStreamClient) cleanup() error {
	if err := r.pubSub.Close(); err != nil {
		return err
	}

	// drain kspchan and ignore expired notifications
	// since client has called Done and thus are no longer interested in expired notifications
	for len(r.kspChan) > 0 {
		<-r.kspChan
	}

	// cancel LBS context
	r.lbsCtxCancelFunc()

	// close the output channel
	if r.outputChanClosed.CompareAndSwap(false, true) {
		close(r.outputChan)
	}

	return nil
}<|MERGE_RESOLUTION|>--- conflicted
+++ resolved
@@ -109,30 +109,17 @@
 //
 // This function initializes the RedisStreamClient by enabling keyspace notifications for expired events,
 // subscribing to expired events, and starting a blocking read on the LBS stream
-<<<<<<< HEAD
-// Returns a channel to read messages from the LBS stream. The client should read from this channel and process the messages.
-// Returns a channel to read keyspace notifications. The client should read from this channel and process the notifications.
+// Returns a channel to read messages from the LBS stream. The client should read from this channel and
+// process the messages.
 func (r *RecoverableRedisStreamClient) Init(ctx context.Context) (<-chan notifs.RecoverableRedisNotification[any], error) {
 	keyspaceErr := r.enableKeyspaceNotifsForExpiredEvents(ctx)
 	if keyspaceErr != nil {
-		return nil, keyspaceErr
+		return nil, fmt.Errorf("error while enabling keyspace notifications for expired events: %w", keyspaceErr)
 	}
 
 	expiredErr := r.subscribeToExpiredEvents(ctx)
 	if expiredErr != nil {
-		return nil, expiredErr
-=======
-// Returns a channel to read messages from the LBS stream. The client should read from this
-// channel and process the messages.
-// Returns a channel to read keyspace notifications. The client should read from this channel
-// and process the notifications.
-func (r *RecoverableRedisStreamClient) Init(
-	ctx context.Context,
-) (<-chan notifs.RecoverableRedisNotification[any], error) {
-	if r.checkErr(ctx, r.enableKeyspaceNotifsForExpiredEvents).
-		checkErr(ctx, r.subscribeToExpiredEvents) == nil {
-		return nil, fmt.Errorf("error initializing the client")
->>>>>>> b16325ab
+		return nil, fmt.Errorf("error while subscribing to expired events: %w", expiredErr)
 	}
 
 	newCtx, cancelFunc := context.WithCancel(ctx)
