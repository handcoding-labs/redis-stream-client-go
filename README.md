# redis-stream-client-go

[![Go](https://github.com/handcoding-labs/redis-stream-client-go/actions/workflows/go.yml/badge.svg)](https://github.com/handcoding-labs/redis-stream-client-go/actions/workflows/go.yml)

A Redis stream-based client with automatic failure recovery. Built on [go-redis](https://github.com/redis/go-redis) and [redsync](https://github.com/go-redsync/redsync).

## Problem

Standard Redis stream recovery via XCLAIM requires:
1. Crashed consumer to come back up and reclaim
2. Stuck consumers (GC pauses) block processing

Other available consumers can't help because Redis is pull-based—they don't know recovery is needed.

## Solution

This library provides:
1. **Keyspace notifications** - Inform other consumers when a consumer dies or gets stuck
2. **Claim API** - Allow any consumer to claim orphaned streams
3. **Load Balancer Stream (LBS)** - Distribute streams across consumers via round-robin

![Redis stream client - LBS](./imgs/redis_stream_client_lbs.png)

<<<<<<< HEAD
## Quick Start

```go
client, _ := impl.NewRedisStreamClient(redisClient, "my-service")
outputChan, _ := client.Init(ctx)

for notification := range outputChan {
    switch notification.Type {
    case notifs.StreamAdded:
        go process(notification.Payload.DataStreamName)
    case notifs.StreamExpired:
        client.Claim(ctx, notification.Payload)
=======
# Architecture

## Threading Model

The library spawns multiple goroutines to handle concurrent operations:

```
┌─────────────────────────────────────────────────────────────────┐
│                         Client Instance                          │
├─────────────────────────────────────────────────────────────────┤
│                                                                  │
│  ┌─────────────────┐                                            │
│  │ LBS Reader      │  1 goroutine - reads from Load Balancer    │
│  │ (blocking read) │  Stream, assigns streams to this consumer  │
│  └─────────────────┘                                            │
│                                                                  │
│  ┌─────────────────┐                                            │
│  │ Keyspace        │  1 goroutine - listens for Redis key       │
│  │ Listener        │  expiration events (pub/sub)               │
│  └─────────────────┘                                            │
│                                                                  │
│  ┌─────────────────┐                                            │
│  │ Key Extender    │  N goroutines - one per active stream      │
│  │ (stream-1)      │  extends distributed lock every hbInterval │
│  ├─────────────────┤                                            │
│  │ Key Extender    │  Goroutines exit when:                     │
│  │ (stream-2)      │  - DoneStream() called                     │
│  ├─────────────────┤  - Lock extension fails                    │
│  │ Key Extender    │  - Context cancelled                       │
│  │ (stream-N)      │                                            │
│  └─────────────────┘                                            │
│                                                                  │
│  ┌─────────────────┐                                            │
│  │ Notification    │  1 goroutine - serializes all              │
│  │ Broker          │  notifications to output channel           │
│  └─────────────────┘                                            │
│                                                                  │
└─────────────────────────────────────────────────────────────────┘

Total goroutines per client: 3 + N (where N = active streams)
```

**Key points:**
- Each active stream has its own key extender goroutine
- Goroutines are lightweight (~2KB stack) but scale with stream count
- All goroutines are properly cleaned up on `Done()` or context cancellation

## NotificationBroker

The library uses an internal `NotificationBroker` component to safely manage notifications from multiple concurrent sources. This ensures thread-safe delivery to the output channel and prevents panics during shutdown.

```
┌─────────────────────┐     ┌─────────────────────┐
│  Key Extenders      │────▶│                     │
│  (one per stream)   │     │                     │
└─────────────────────┘     │                     │
                            │  NotificationBroker │────▶ outputChan
┌─────────────────────┐     │                     │
│  Keyspace Listener  │────▶│  - Thread-safe      │
│  (Redis pub/sub)    │     │  - Graceful shutdown│
└─────────────────────┘     │  - No send panics   │
                            │                     │
┌─────────────────────┐     │                     │
│  LBS Stream Reader  │────▶│                     │
└─────────────────────┘     └─────────────────────┘
```

## Backpressure & Slow Consumers

When your consumer processes messages slower than they arrive:

### What happens internally

1. **Output channel fills up** - The output channel has a buffer (default: 500 notifications)
2. **Broker blocks** - Once full, the NotificationBroker blocks waiting for space
3. **Upstream backs up** - LBS reader, keyspace listener, and key extenders block on broker
4. **Redis consumer lag increases** - Messages accumulate in Redis pending entries list (PEL)

### Symptoms of slow consumption

- Growing `XPENDING` count in Redis
- Increased memory usage in Redis
- Notifications arriving late (stream expirations delayed)
- Potential message recovery by other consumers if idle time exceeded

### Mitigation strategies

```go
// 1. Process notifications concurrently
for notification := range outputChan {
    go handleNotification(notification)  // Don't block the reader
}

// 2. Use worker pool for controlled concurrency
workerPool := make(chan struct{}, 10)  // 10 concurrent workers
for notification := range outputChan {
    workerPool <- struct{}{}
    go func(n notifs.RecoverableRedisNotification) {
        defer func() { <-workerPool }()
        handleNotification(n)
    }(notification)
}

// 3. Acknowledge streams promptly
// Call DoneStream() as soon as processing completes
client.DoneStream(ctx, streamName)
```

### Monitoring backpressure

```bash
# Check pending messages per consumer
redis-cli XPENDING my-service-input my-service-group

# Check consumer lag
redis-cli XINFO CONSUMERS my-service-input my-service-group
```

## Memory Implications

### Buffered Channels

| Channel | Default Size | Memory per Item | Purpose |
|---------|--------------|-----------------|---------|
| Output channel | 500 | ~200 bytes | Notifications to consumer |
| Broker input | 500 | ~200 bytes | Internal broker queue |
| Keyspace channel | 100 | ~100 bytes | Redis pub/sub messages |

**Approximate memory per client:** ~250KB for channels alone

### Per-Stream Memory

Each active stream consumes:
- **Goroutine stack:** ~2KB (grows as needed)
- **Mutex state:** ~200 bytes (redsync mutex)
- **StreamLocksInfo:** ~150 bytes (LBSInfo + metadata)

**Formula:** `Total = Base(250KB) + Streams × 2.5KB`

| Active Streams | Approximate Memory |
|----------------|-------------------|
| 10 | ~275 KB |
| 100 | ~500 KB |
| 1,000 | ~2.75 MB |
| 10,000 | ~25 MB |

### Redis Memory

The library creates Redis keys that consume memory:

- **Mutex keys:** One per active stream, expires after `hbInterval`
- **LBS stream:** Grows until messages are acknowledged
- **Consumer group metadata:** Small, fixed overhead

### Memory Management Best Practices

```go
// 1. Call DoneStream() promptly to release resources
if err := client.DoneStream(ctx, streamName); err != nil {
    slog.Error("Failed to release stream", "error", err)
}

// 2. Monitor active stream count
// High stream counts = high memory + goroutine usage

// 3. Tune channel sizes if needed (advanced)
client, err := impl.NewRedisStreamClient(
    redisClient,
    "my-service",
    impl.WithKspChanSize(50),  // Reduce if memory constrained
)

// 4. Implement circuit breaker for runaway stream counts
const maxStreams = 1000
if activeStreamCount > maxStreams {
    slog.Warn("Too many active streams, rejecting new assignments")
    // Handle gracefully
}
```

# usage

Just import the library:

```
go get https://github.com/handcoding-labs/redis-stream-client-go
```

Create the client:

```
import rsc "github.com/handcoding-labs/redis-stream-client-go/impl"
```

```
client := rsc.NewRedisStreamClient(<go redis client>, <service_name>)
```

## Configuration Options

The client supports optional configuration parameters:

```go
import "github.com/handcoding-labs/redis-stream-client-go/impl"

// Create client with custom configuration
client, err := impl.NewRedisStreamClient(
    redisClient, 
    "my-service",
    impl.WithLBSIdleTime(30*time.Second),        // Time before message considered idle (default: 40s)
    impl.WithLBSRecoveryCount(500),              // Number of messages to recover at once (default: 1000)
)
```

### Available Options:

- **`WithLBSIdleTime(duration)`**: Sets the time after which a message is considered idle and will be recovered by other consumers. Must be greater than 2 × heartbeat interval (4s minimum).
- **`WithLBSRecoveryCount(count)`**: Sets the number of messages to fetch at a time during recovery operations.

## Environment Variables

The client requires one of the following environment variables to generate unique consumer IDs:

- **`POD_NAME`**: Kubernetes pod name (preferred in containerized environments)
- **`POD_IP`**: Pod IP address (fallback option)

```bash
# Example setup
export POD_NAME=my-consumer-$(hostname)-$(date +%s)
# OR
export POD_IP=$(hostname -I | awk '{print $1}')
```

The consumer ID will be prefixed with `redis-consumer-` automatically.

Initialize the client and use the LBC and Key space notification channel for tracking which data streams to read and which have expired respectively:

```
outputChan, err := client.Init(ctx)
```

## Adding Messages to LBS

To add messages to the Load Balancer Stream (LBS), use the `LBSInputMessage` structure:

```go
import "github.com/handcoding-labs/redis-stream-client-go/notifs"

// Create an LBS message
lbsMessage := notifs.LBSInputMessage{
    DataStreamName: "user-session-123",
    Info: map[string]interface{}{
        "user_id":    "user-456",
        "session_id": "session-789",
        "priority":   "high",
        "created_at": time.Now().Format(time.RFC3339),
    },
}

// Marshal to JSON
messageData, err := json.Marshal(lbsMessage)
if err != nil {
    return err
}

// Add to LBS stream
result := redisClient.XAdd(ctx, &redis.XAddArgs{
    Stream: "<service_name>-input", // LBS stream name
    Values: map[string]interface{}{
        "lbs-input": string(messageData),
    },
})
```

The `Info` field in `LBSInputMessage` allows you to pass additional metadata that will be available in the notification's `AdditionalInfo` field when the stream is assigned to a consumer.

## Notification Types

There are currently four types of notifications sent on `outputChan`:
1. `StreamAdded` - When a new stream gets added to LBS. You should take the stream and start reading your data from it using standard `XREAD` or `XREADGROUP` commands as applicable. The notification includes:
   - `Payload`: Contains `DataStreamName` and `IDInLBS`
   - `AdditionalInfo`: Contains the `Info` field from the original `LBSInputMessage`
2. `StreamExpired` - When a client's ownership of stream expires and it relinquishes the lock. This is sent when key space notification arrives on stream expiry. Other clients should process this and take ownership of the stream by using `Claim` API.
3. `StreamDisowned` - When a client gets stuck (not crashed) and thus automatically relinquishes ownership, another active client will claim it. When the old client comes back, it will fail to extend the lock and thus will be informed that it now doesn't own the stream. The old client should gracefully exit by calling `Done` API.
4. `StreamTerminated` - Internal notification indicating the notification channel is closing, typically due to context cancellation or fatal errors. Contains additional info about the termination reason.

# claiming

When you receive a `StreamExpired` notification, you can claim the expired stream using the LBSInfo from the notification payload:

```go
case notifs.StreamExpired:
    if err := client.Claim(ctx, notification.Payload); err != nil {
        // Handle claim failure - another consumer may have claimed it first
        slog.Warn("Failed to claim expired stream", "error", err, "stream", notification.Payload.DataStreamName)
    } else {
        slog.Info("Successfully claimed expired stream", "stream", notification.Payload.DataStreamName)
        // Process the claimed stream
        go handleClaimedStream(ctx, notification.Payload.DataStreamName)
    }
```

An error in `Claim` indicates the client was not successful in claiming the stream as some other client got there before.

# stream lifecycle management

The library provides granular control over stream lifecycle:

## processing individual streams

After processing is done for a specific data stream, call `DoneStream` to mark the end of processing for that particular stream:

```
err := client.DoneStream(ctx, <data_stream_name>)
```

This method:
- Unlocks the distributed lock for the stream
- Acknowledges the message in the LBS stream
- Cleans up internal state for that specific stream

## client shutdown

When the client is shutting down completely, call `Done` to clean up all streams handled by the client:

```
err := client.Done()
```

This method calls `DoneStream` for all active streams and then performs additional cleanup like closing channels and canceling contexts. The internal `NotificationBroker` ensures all pending notifications are drained before the output channel is closed.

Method `ID()` can be used to obtain client ID for logging purposes:

```
client.ID()
```

# Complete Example

Here's a complete working example:

```go
package main

import (
    "context"
    "encoding/json"
    "log/slog"
    "os"
    "os/signal"
    "syscall"
    "time"

    "github.com/redis/go-redis/v9"
    "github.com/handcoding-labs/redis-stream-client-go/impl"
    "github.com/handcoding-labs/redis-stream-client-go/notifs"
    "github.com/handcoding-labs/redis-stream-client-go/types"
)

func main() {
    ctx, cancel := context.WithCancel(context.Background())
    defer cancel()

    // Set required environment variable
    os.Setenv("POD_NAME", "example-consumer")

    // Create Redis client
    redisClient := redis.NewUniversalClient(&redis.UniversalOptions{
        Addrs: []string{"localhost:6379"},
        DB:    0,
    })
    defer redisClient.Close()

    // Enable keyspace notifications
    redisClient.ConfigSet(ctx, "notify-keyspace-events", "Ex")

    // Create and initialize stream client
    client, err := impl.NewRedisStreamClient(redisClient, "example-service")
    if err != nil {
        slog.Error("could not initialize", "error", err.Error())
    }
    outputChan, err := client.Init(ctx)
    if err != nil {
        slog.Error("Failed to initialize client", "error", err)
        return
    }

    // Handle graceful shutdown
    sigChan := make(chan os.Signal, 1)
    signal.Notify(sigChan, syscall.SIGINT, syscall.SIGTERM)

    // Process notifications
    go func() {
        for notification := range outputChan {
            switch notification.Type {
            case notifs.StreamAdded:
                slog.Info("New stream assigned", "stream", notification.Payload.DataStreamName)
                // Process the stream and call DoneStream when finished
                go processStream(ctx, client, notification)

            case notifs.StreamExpired:
                if err := client.Claim(ctx, notification.Payload); err != nil {
                    slog.Warn("Failed to claim stream", "error", err)
                } else {
                    slog.Info("Claimed expired stream", "stream", notification.Payload.DataStreamName)
                    go processStream(ctx, client, notification)
                }

            case notifs.StreamDisowned:
                slog.Warn("Lost stream ownership", "stream", notification.Payload.DataStreamName)
            
            case notifs.StreamTerminated:
                slog.Info("Notification channel closing", "reason", notification.AdditionalInfo["info"])
            }
        }
    }()

    // Add test message to LBS
    go addTestMessage(ctx, redisClient)

    // Wait for shutdown
    <-sigChan
    client.Done()
}

func processStream(ctx context.Context, client types.RedisStreamClient, notification notifs.RecoverableRedisNotification) {
    streamName := notification.Payload.DataStreamName
    slog.Info("Processing stream", "stream", streamName, "info", notification.AdditionalInfo)
    
    // Simulate processing
    time.Sleep(2 * time.Second)
    
    // Mark stream as done
    if err := client.DoneStream(ctx, streamName); err != nil {
        slog.Error("Failed to mark stream done", "error", err, "stream", streamName)
    } else {
        slog.Info("Stream processing completed", "stream", streamName)
    }
}

func addTestMessage(ctx context.Context, redisClient redis.UniversalClient) {
    time.Sleep(1 * time.Second) // Wait for client to be ready
    
    lbsMessage := notifs.LBSInputMessage{
        DataStreamName: "test-stream-1",
        Info: map[string]interface{}{
            "priority": "high",
            "user_id":  "user-123",
        },
>>>>>>> f4e2bddf
    }
}
```

## Documentation

| Document | Description |
|----------|-------------|
| [Architecture](./docs/ARCHITECTURE.md) | Threading model, NotificationBroker, internal design |
| [Usage Guide](./docs/USAGE.md) | API reference, configuration, notification types |
| [Operations](./docs/OPERATIONS.md) | Memory, limits, backpressure, troubleshooting |
| [Example](./docs/EXAMPLE.md) | Complete working example |

## Installation

```bash
go get github.com/handcoding-labs/redis-stream-client-go
```

## Requirements

- Go 1.21+
- Redis 6.0+ with keyspace notifications enabled (`notify-keyspace-events Ex`)
- Environment variable: `POD_NAME` or `POD_IP`

## License

<<<<<<< HEAD
LGPL-2.1
=======
**Solutions**:
- Implement timeouts in your processing logic
- Use context cancellation for graceful shutdowns
- Monitor processing times and adjust `WithLBSIdleTime` if needed

### Output channel closed unexpectedly
**Cause**: The internal `NotificationBroker` detected a shutdown condition.
**Solution**: Check for `StreamTerminated` notifications which contain the reason for closure in `AdditionalInfo["info"]`. Common reasons include context cancellation or Redis connection errors.
>>>>>>> f4e2bddf
<|MERGE_RESOLUTION|>--- conflicted
+++ resolved
@@ -21,7 +21,6 @@
 
 ![Redis stream client - LBS](./imgs/redis_stream_client_lbs.png)
 
-<<<<<<< HEAD
 ## Quick Start
 
 ```go
@@ -34,7 +33,6 @@
         go process(notification.Payload.DataStreamName)
     case notifs.StreamExpired:
         client.Claim(ctx, notification.Payload)
-=======
 # Architecture
 
 ## Threading Model
@@ -484,7 +482,6 @@
             "priority": "high",
             "user_id":  "user-123",
         },
->>>>>>> f4e2bddf
     }
 }
 ```
@@ -512,9 +509,8 @@
 
 ## License
 
-<<<<<<< HEAD
 LGPL-2.1
-=======
+
 **Solutions**:
 - Implement timeouts in your processing logic
 - Use context cancellation for graceful shutdowns
@@ -522,5 +518,4 @@
 
 ### Output channel closed unexpectedly
 **Cause**: The internal `NotificationBroker` detected a shutdown condition.
-**Solution**: Check for `StreamTerminated` notifications which contain the reason for closure in `AdditionalInfo["info"]`. Common reasons include context cancellation or Redis connection errors.
->>>>>>> f4e2bddf
+**Solution**: Check for `StreamTerminated` notifications which contain the reason for closure in `AdditionalInfo["info"]`. Common reasons include context cancellation or Redis connection errors.